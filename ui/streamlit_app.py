# ui/streamlit_app.py
import json
import os
import time
import asyncio
import requests
import streamlit as st
from app.backend.supabase_logger import LeadScript, log_script, get_script

# ---- Config ---------------------------------------------------------------
BACKEND_URL = st.secrets.get("BACKEND_URL", "http://localhost:8080")  # e.g., https://ai-vendbot.fly.dev

st.set_page_config(page_title="Trifivend Streamlit Interface", layout="wide")
st.title("Trifivend Streamlit Interface")

# ---- Session state --------------------------------------------------------
if "messages" not in st.session_state:
    st.session_state.messages = []  # [{role: "user"|"assistant"|"system", content: str}]
if "call_sid" not in st.session_state:
    st.session_state.call_sid = None
<<<<<<< HEAD
default_fields = {
    "lead_name": "Alex",
    "property_type": "apartment",
    "location_area": "San Francisco",
    "lead_phone": "+14155550123",
    "callback_offer": "schedule a free design session",
    "system_prompt": "",
}
for k, v in default_fields.items():
    st.session_state.setdefault(k, v)
if "scripts" not in st.session_state:
    st.session_state.scripts = []
=======
if "script_text" not in st.session_state:
    st.session_state.script_text = ""
if "loaded_phone" not in st.session_state:
    st.session_state.loaded_phone = None
>>>>>>> ed685c97

# ---- Helpers --------------------------------------------------------------
def add_msg(role: str, content: str):
    st.session_state.messages.append({"role": role, "content": content})

def render_history():
    for m in st.session_state.messages:
        with st.chat_message(m["role"]):
            st.write(m["content"])

def fetch_call_scripts():
    supabase_url = os.getenv("SUPABASE_URL")
    supabase_key = os.getenv("SUPABASE_ANON_KEY")
    if not supabase_url or not supabase_key:
        return []
    try:
        r = requests.get(
            f"{supabase_url}/rest/v1/call_scripts",
            headers={
                "apikey": supabase_key,
                "Authorization": f"Bearer {supabase_key}",
            },
            params={"select": "id,name"},
            timeout=10,
        )
        r.raise_for_status()
        return r.json()
    except Exception as e:
        print(f"Supabase script fetch error: {e}")
        return []


def fetch_lead_by_phone(phone: str):
    supabase_url = os.getenv("SUPABASE_URL")
    supabase_key = os.getenv("SUPABASE_ANON_KEY")
    if not supabase_url or not supabase_key:
        return None
    try:
        r = requests.get(
            f"{supabase_url}/rest/v1/leads",
            headers={
                "apikey": supabase_key,
                "Authorization": f"Bearer {supabase_key}",
            },
            params={
                "select": "name,property_type,location_area,callback_offer",
                "phone": f"eq.{phone}",
            },
            timeout=10,
        )
        r.raise_for_status()
        data = r.json()
        return data[0] if data else None
    except Exception as e:
        print(f"Supabase lead fetch error: {e}")
        return None


def lookup_lead():
    lead = fetch_lead_by_phone(st.session_state.lead_phone)
    if lead:
        st.session_state.lead_name = lead.get("name", st.session_state.lead_name)
        st.session_state.property_type = lead.get(
            "property_type", st.session_state.property_type
        )
        st.session_state.location_area = lead.get(
            "location_area", st.session_state.location_area
        )
        st.session_state.callback_offer = lead.get(
            "callback_offer", st.session_state.callback_offer
        )


def start_call(
    lead_phone: str,
    lead_name: str,
    property_type: str,
    location_area: str,
    callback_offer: str,
    script_id: str | None,
    system_prompt: str | None,
):
    # hits FastAPI /call (server holds Twilio creds)
    resp = requests.post(
        f"{BACKEND_URL}/call",
        json={
            "to": lead_phone,
            "lead_name": lead_name,
            "property_type": property_type,
            "location_area": location_area,
            "callback_offer": callback_offer,
            "script_id": script_id,
            "system_prompt": system_prompt,
        },
        timeout=30,
    )
    resp.raise_for_status()
    return resp.json()["call_sid"]

def stream_events(call_sid: str):
    # simple SSE reader without extra deps
    with requests.get(f"{BACKEND_URL}/sse", params={"sid": call_sid}, stream=True, timeout=300) as r:
        r.raise_for_status()
        for line in r.iter_lines(decode_unicode=True):
            if not line:
                continue
            if line.startswith("data:"):
                data = line.split("data:", 1)[1].strip()
                if data == "{}":  # heartbeat
                    continue
                evt = json.loads(data)
                yield evt

# ---- UI: lead form --------------------------------------------------------
if not st.session_state.scripts:
    st.session_state.scripts = fetch_call_scripts()
script_map = {s.get("name", s.get("id")): s.get("id") for s in st.session_state.scripts}

with st.form("lead_form", clear_on_submit=False):
    col1, col2 = st.columns(2)
    with col1:
        lead_name = st.text_input("Lead name", key="lead_name")
        property_type = st.text_input("Property type", key="property_type")
        location_area = st.text_input("Location area", key="location_area")
    with col2:
        lead_phone = st.text_input(
            "Lead phone (E.164)", key="lead_phone", on_change=lookup_lead
        )
        callback_offer = st.text_input("Callback offer", key="callback_offer")
        if script_map:
            script_label = st.selectbox(
                "Call script", list(script_map.keys()), key="script_label"
            )
            script_id = script_map.get(script_label)
        else:
            script_id = st.text_input("Call script ID", key="script_id")
        system_prompt = st.text_area("Custom system prompt", key="system_prompt")

    if lead_phone != st.session_state.loaded_phone:
        try:
            existing = asyncio.run(get_script(lead_phone))
            st.session_state.script_text = (
                existing.script_text if existing else ""
            )
        except Exception:
            st.session_state.script_text = ""
        st.session_state.loaded_phone = lead_phone

    script_text = st.text_area("Call script", key="script_text")

    col_save, col_call = st.columns(2)
    with col_save:
        save_script = st.form_submit_button("Save Script")
    with col_call:
        submitted = st.form_submit_button("Start Call")

    if save_script:
        asyncio.run(
            log_script(
                LeadScript(
                    lead_phone=lead_phone,
                    script_id="default",
                    script_text=script_text,
                )
            )
        )
        add_msg("assistant", "💾 Script saved.")

    if submitted:
        try:
            add_msg("system", f"Dialing {lead_phone} ({lead_name})…")
            st.session_state.call_sid = start_call(
                lead_phone,
                lead_name,
                property_type,
                location_area,
                callback_offer,
                script_id,
                system_prompt,
            )
            add_msg("system", f"Call SID: {st.session_state.call_sid}")
        except Exception as e:
            add_msg("assistant", f"❌ Failed to start call: {e}")

# ---- Chat history (fixed API usage) --------------------------------------
render_history()

# ---- Live event stream (optional button) ----------------------------------
if st.session_state.call_sid:
    if st.button("Follow Live Call Events"):
        placeholder = st.empty()
        try:
            for evt in stream_events(st.session_state.call_sid):
                status = evt.get("status") or evt.get("event")
                with placeholder.container():
                    with st.chat_message("assistant"):
                        st.write(f"📡 **Twilio** → `{status}`")
                if status in ("completed", "failed", "busy", "no-answer", "canceled"):
                    add_msg("assistant", f"✅ Call finished with status: **{status}**")
                    break
        except Exception as e:
            add_msg("assistant", f"❌ SSE stream error: {e}")

# ---- Freeform chat box (optional) ----------------------------------------
if prompt := st.chat_input("Type a note to log with this lead…"):
    add_msg("user", prompt)
    with st.chat_message("assistant"):
        st.write("Noted. (You can wire this to Supabase logging if desired.)")<|MERGE_RESOLUTION|>--- conflicted
+++ resolved
@@ -18,8 +18,7 @@
     st.session_state.messages = []  # [{role: "user"|"assistant"|"system", content: str}]
 if "call_sid" not in st.session_state:
     st.session_state.call_sid = None
-<<<<<<< HEAD
-default_fields = {
+ default_fields = {
     "lead_name": "Alex",
     "property_type": "apartment",
     "location_area": "San Francisco",
@@ -31,12 +30,8 @@
     st.session_state.setdefault(k, v)
 if "scripts" not in st.session_state:
     st.session_state.scripts = []
-=======
-if "script_text" not in st.session_state:
-    st.session_state.script_text = ""
 if "loaded_phone" not in st.session_state:
     st.session_state.loaded_phone = None
->>>>>>> ed685c97
 
 # ---- Helpers --------------------------------------------------------------
 def add_msg(role: str, content: str):
