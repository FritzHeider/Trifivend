--- conflicted
+++ resolved
@@ -101,21 +101,14 @@
 E164_RE = re.compile(r"^\+\d{8,15}$")
 class CallRequest(BaseModel):
     # Accept both "to" (preferred) and legacy "phone"
-<<<<<<< HEAD
-    to: str = Field(..., alias="phone", description="E.164, e.g. +14155550123")
+     to: str = Field(..., alias="phone", description="E.164, e.g. +14155550123")
     lead_name: str
     property_type: str
     location_area: str
     callback_offer: str
     script_id: Optional[str] = None
     system_prompt: Optional[str] = None
-=======
-    to: str = Field(..., alias="phone", description="E.164 number, e.g. +14155550123")
-    lead_name: Optional[str] = None
-    property_type: Optional[str] = None
-    location_area: Optional[str] = None
-    callback_offer: Optional[str] = None
->>>>>>> 6647358c
+ 
 
     class Config:
         # This line makes Pydantic accept either "to" OR "phone" in the body
@@ -424,8 +417,7 @@
 @app.get("/sse")
 @app.get("/mcp/sse")
 async def sse(
-<<<<<<< HEAD
-    sid: Optional[str] = None,
+     sid: Optional[str] = None,
     lead_name: Optional[str] = None,
     phone: Optional[str] = None,
     property_type: Optional[str] = None,
@@ -436,21 +428,7 @@
         q = _event_queues.setdefault(sid, asyncio.Queue())
 
         async def gen():
-=======
-    sid: str | None = None,
-    lead_name: str | None = None,
-    phone: str | None = None,
-    property_type: str | None = None,
-    location_area: str | None = None,
-    callback_offer: str | None = None,
-):
-    """Stream events either from an internal queue or from OpenAI."""
-
-    if sid:
-        q = _event_queues.setdefault(sid, asyncio.Queue())
-
-        async def gen_queue():
->>>>>>> 6647358c
+ 
             async def heartbeat():
                 while True:
                     await asyncio.sleep(20)
@@ -473,7 +451,6 @@
                 else:
                     yield hb_task.result()
 
-<<<<<<< HEAD
         return EventSourceResponse(gen())
 
     async def gen_openai():
@@ -486,16 +463,6 @@
             delta = getattr(chunk.choices[0].delta, "content", None)
             if delta:
                 yield {"event": "message", "data": delta}
-=======
-        return EventSourceResponse(gen_queue())
-
-    async def gen_openai():
-        stream = await openai_client.chat.completions.create()
-        async for chunk in stream:
-            content = getattr(chunk.choices[0].delta, "content", "") or ""
-            if content:
-                yield {"data": content}
->>>>>>> 6647358c
 
     return EventSourceResponse(gen_openai())
 
