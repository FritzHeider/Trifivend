"""Simple wrapper around the OpenAI Chat API used for lead engagement."""

from __future__ import annotations

import asyncio
import os
from collections.abc import AsyncGenerator, Sequence
from typing import List, MutableSequence

from openai import AsyncOpenAI

<<<<<<< HEAD
MODEL_NAME = os.getenv("OPENAI_MODEL", "gpt-4o-mini")
client = OpenAI(api_key=os.getenv("OPENAI_API_KEY"))
=======
MODEL_NAME = os.getenv("OPENAI_MODEL", "gpt-4")
async_client = AsyncOpenAI(api_key=os.getenv("OPENAI_API_KEY"))

_SENTENCE_DELIMITERS = (".", "?", "!", "\n")
_MAX_BUFFER_CHARS = 300
>>>>>>> 95999202


async def stream_coldcall_reply(
    messages: Sequence[dict],
    *,
    temperature: float = 0.7,
    model: str = MODEL_NAME,
) -> AsyncGenerator[str, None]:
    """Yield incremental text responses from the assistant.

    The function mirrors the batching strategy used by the websocket voice agent:
    as tokens are received they are accumulated until a sentence boundary (or a
    safety length) is observed, at which point the buffered text is yielded.
    """

    buffer = ""
    try:
        response = await async_client.chat.completions.create(
            model=model,
            messages=list(messages),
            temperature=temperature,
            stream=True,
        )

        async for chunk in response:
            if not chunk.choices:
                continue
            delta = getattr(chunk.choices[0].delta, "content", None)
            if not delta:
                continue

            buffer += delta
            if any(delim in buffer for delim in _SENTENCE_DELIMITERS) or len(buffer) > _MAX_BUFFER_CHARS:
                flushed, buffer = buffer.strip(), ""
                if flushed:
                    yield flushed

    except Exception as e:  # pragma: no cover - network exceptions are surfaced upstream
        raise RuntimeError(f"AI streaming response failed: {str(e)}") from e

    if buffer.strip():
        yield buffer.strip()


async def _collect_reply(
    messages: Sequence[dict],
    *,
    temperature: float = 0.7,
    model: str = MODEL_NAME,
) -> str:
    parts: MutableSequence[str] = []
    async for part in stream_coldcall_reply(
        messages, temperature=temperature, model=model
    ):
        parts.append(part)
    return " ".join(parts).strip()


def coldcall_lead(
    messages: List[dict],
    temperature: float = 0.7,
    model: str = MODEL_NAME,
) -> str:
    """Return the assistant's reply for the provided chat ``messages``.

    This synchronous helper is retained for legacy callers (tests, background
    utilities).  It internally consumes the streaming generator via ``asyncio``.
    """

    try:
        loop = asyncio.get_running_loop()
    except RuntimeError:
        loop = None

    if loop and loop.is_running():  # pragma: no cover - defensive, not expected in tests
        raise RuntimeError(
            "coldcall_lead() cannot be called from a running event loop; use "
            "`stream_coldcall_reply` instead."
        )

    try:
        return asyncio.run(
            _collect_reply(messages, temperature=temperature, model=model)
        )
    except Exception as e:
        raise RuntimeError(f"AI response failed: {str(e)}") from e
<|MERGE_RESOLUTION|>--- conflicted
+++ resolved
@@ -9,18 +9,19 @@
 
 from openai import AsyncOpenAI
 
-<<<<<<< HEAD
+# -----------------------------------------------------------------------------
+# Config
+# -----------------------------------------------------------------------------
 MODEL_NAME = os.getenv("OPENAI_MODEL", "gpt-4o-mini")
-client = OpenAI(api_key=os.getenv("OPENAI_API_KEY"))
-=======
-MODEL_NAME = os.getenv("OPENAI_MODEL", "gpt-4")
 async_client = AsyncOpenAI(api_key=os.getenv("OPENAI_API_KEY"))
 
 _SENTENCE_DELIMITERS = (".", "?", "!", "\n")
 _MAX_BUFFER_CHARS = 300
->>>>>>> 95999202
 
 
+# -----------------------------------------------------------------------------
+# Streaming API
+# -----------------------------------------------------------------------------
 async def stream_coldcall_reply(
     messages: Sequence[dict],
     *,
@@ -29,13 +30,14 @@
 ) -> AsyncGenerator[str, None]:
     """Yield incremental text responses from the assistant.
 
-    The function mirrors the batching strategy used by the websocket voice agent:
-    as tokens are received they are accumulated until a sentence boundary (or a
-    safety length) is observed, at which point the buffered text is yielded.
+    Tokens are buffered until a likely sentence boundary (or a safety length),
+    then flushed to the caller. Keeps UX snappy for TTS/voice and chat UIs.
     """
+    buffer = ""
 
-    buffer = ""
     try:
+        # Chat Completions remain supported (Responses API is the new default,
+        # but this endpoint is still fine for text chat). :contentReference[oaicite:0]{index=0}
         response = await async_client.chat.completions.create(
             model=model,
             messages=list(messages),
@@ -44,6 +46,7 @@
         )
 
         async for chunk in response:
+            # Defensive: some chunks may not include content deltas.
             if not chunk.choices:
                 continue
             delta = getattr(chunk.choices[0].delta, "content", None)
@@ -51,18 +54,23 @@
                 continue
 
             buffer += delta
-            if any(delim in buffer for delim in _SENTENCE_DELIMITERS) or len(buffer) > _MAX_BUFFER_CHARS:
+            if any(d in buffer for d in _SENTENCE_DELIMITERS) or len(buffer) > _MAX_BUFFER_CHARS:
                 flushed, buffer = buffer.strip(), ""
                 if flushed:
                     yield flushed
 
-    except Exception as e:  # pragma: no cover - network exceptions are surfaced upstream
-        raise RuntimeError(f"AI streaming response failed: {str(e)}") from e
+    except Exception as e:  # pragma: no cover
+        raise RuntimeError(f"AI streaming response failed: {e}") from e
 
-    if buffer.strip():
-        yield buffer.strip()
+    # Flush trailing text if the stream closed mid-sentence.
+    tail = buffer.strip()
+    if tail:
+        yield tail
 
 
+# -----------------------------------------------------------------------------
+# Convenience collectors
+# -----------------------------------------------------------------------------
 async def _collect_reply(
     messages: Sequence[dict],
     *,
@@ -70,9 +78,7 @@
     model: str = MODEL_NAME,
 ) -> str:
     parts: MutableSequence[str] = []
-    async for part in stream_coldcall_reply(
-        messages, temperature=temperature, model=model
-    ):
+    async for part in stream_coldcall_reply(messages, temperature=temperature, model=model):
         parts.append(part)
     return " ".join(parts).strip()
 
@@ -82,26 +88,23 @@
     temperature: float = 0.7,
     model: str = MODEL_NAME,
 ) -> str:
-    """Return the assistant's reply for the provided chat ``messages``.
+    """Synchronous wrapper for legacy callers (tests, scripts).
 
-    This synchronous helper is retained for legacy callers (tests, background
-    utilities).  It internally consumes the streaming generator via ``asyncio``.
+    If you're inside an event loop (e.g., FastAPI/UVicorn request context),
+    call `stream_coldcall_reply` directly instead of this helper.
     """
-
     try:
         loop = asyncio.get_running_loop()
     except RuntimeError:
         loop = None
 
-    if loop and loop.is_running():  # pragma: no cover - defensive, not expected in tests
+    if loop and loop.is_running():  # pragma: no cover
         raise RuntimeError(
-            "coldcall_lead() cannot be called from a running event loop; use "
-            "`stream_coldcall_reply` instead."
+            "coldcall_lead() cannot be called from a running event loop; "
+            "use `stream_coldcall_reply` instead."
         )
 
     try:
-        return asyncio.run(
-            _collect_reply(messages, temperature=temperature, model=model)
-        )
+        return asyncio.run(_collect_reply(messages, temperature=temperature, model=model))
     except Exception as e:
-        raise RuntimeError(f"AI response failed: {str(e)}") from e
+        raise RuntimeError(f"AI response failed: {e}") from e